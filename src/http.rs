--- conflicted
+++ resolved
@@ -35,50 +35,15 @@
         }
     }
 
-<<<<<<< HEAD
-=======
-    /// insert history line
-    pub async fn save_history_line(
-        &self,
-        action_name: &str,
-        url: &str,
-        headers: &HashMap<Cow<'a, str>, Cow<'a, str>>,
-        body: Option<&Cow<'a, str>>,
-        fetch_result: &FetchResult,
-    ) -> anyhow::Result<()> {
-        // insert history line !
-        self.db_handler
-            .insert_history(&History {
-                id: None,
-                action_name: action_name.to_string(),
-                url: url.to_string(),
-                body: body.as_ref().map(|s| s.to_string()),
-                headers: Some(serde_json::to_string(headers)?),
-                response: Some(fetch_result.response.clone()),
-                status_code: fetch_result.status,
-                duration: fetch_result.duration.as_secs_f32(),
-                timestamp: None,
-            })
-            .await?;
 
-        Ok(())
-    }
-
->>>>>>> 5ec968c5
     #[allow(clippy::too_many_arguments)]
     pub async fn fetch(
         &self,
         url: &str,
         verb: &str,
-<<<<<<< HEAD
         headers: &HashMap<String, String>,
         query_params: Option<&HashMap<String, String>>,
         body: Option<&Cow<'_, str>>,
-=======
-        headers: &HashMap<Cow<'a, str>, Cow<'a, str>>,
-        query_params: Option<&HashMap<Cow<'a, str>, Cow<'a, str>>>,
-        body: Option<&Cow<'a, str>>,
->>>>>>> 5ec968c5
     ) -> anyhow::Result<FetchResult> {
         // building request
         let mut builder = match verb {
@@ -109,11 +74,7 @@
         let content_type = headers
             .get::<str>(reqwest::header::CONTENT_TYPE.as_ref())
             .cloned()
-<<<<<<< HEAD
             .unwrap_or(APPLICATION_JSON.to_string());
-=======
-            .unwrap_or(Cow::Borrowed(APPLICATION_JSON));
->>>>>>> 5ec968c5
         let is_url_encoded = content_type == URL_ENCODED;
         let is_form_data = content_type == FORM_DATA;
 
